--- conflicted
+++ resolved
@@ -46,13 +46,9 @@
 
 ## Exporting Emoji
 
-<<<<<<< HEAD
-To export emoji, simply use `export.py` and specify an emoji directory:
-=======
-A Slack API token and an export directory are needed for the export. They can be added to the `.env` file and sourced.
->>>>>>> 62335e34
+To export emoji, use `export.py` and specify an emoji directory:
 
 ```bash
 source .env
-python export.py path-to-destination/
+pipenv run export.py path-to-destination/
 ```